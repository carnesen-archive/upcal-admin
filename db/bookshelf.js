/**
 * Created by crimmings on 1/24/16.
 */

/*

Bookshelf library initialized by passing an initialized Knex client instance.
Initialization should only happen once in app.
*/

var knex = require('knex')({
    client: 'pg',
    connection: {
        host: 'localhost',
        user: '',
        password: '',
        database: 'unionparkmktg',
        debug: true
    }
});

var db = require('bookshelf')(knex);

// createTable : creates a new table on the database with a callback to modify table's structure using schema-building commands.
// creates table for CUES after checking to see if CUES exists
db.knex.schema.hasTable('cues').then(function(exists){
    "use strict";
    if(!exists){
        db.knex.schema.createTable('cues', function(cue){
            "use strict";
            // source id for google calendar event as  string
            cue.increments('id').primary(); // id
            cue.string('google_id'); // id tied to google calendar events
            cue.string('name'); // creates column for 'name' w/ type string.
            cue.enu('status', ['Committed', 'Pending','Deleted']); // creates column for status w/ enumeration for committed/pending/deleted
            cue.date('start_date'); // creates column for start_date with type date.
            cue.date('end_date'); // creates column for end_date with type date.
            cue.string('description'); // creates column for description with type string.
        }).then(function(table){
            console.log('Created cues table', table);
        });

    }
});

// creates table for TAGS
db.knex.schema.hasTable('tags').then(function(exists){
    "use strict";
    if(!exists){
        db.knex.schema.createTable('tags', function(tag){
            "use strict";
            tag.increments('id').primary(); // id
<<<<<<< HEAD
            tag.string('tag_name'); // creates column for "tag name" w/ type string. // pass in json object for each tag {text: 'name'}
            tab.integer('cue_id'); // creates column for "cue_id" with type integer.
=======
            tag.string('tag_name'); // creates column for "tag name" w/ type string.
            tag.integer('cue_id'); // creates column for "cue_id" with type integer.
>>>>>>> 56e1628f
        }).then(function(table){
            console.log('Created tags table', table);
        });
    }
});

// creates table for CALENDARS
db.knex.schema.hasTable('calendars').then(function(exists){
    "use strict";
    if(!exists){
        db.knex.schema.createTable('calendars', function(calendar){
            calendar.increments('id').primary(); // id
            calendar.string('calendar_name'); // creates column for "calendar name" with type string
            calendar.integer('tag_id'); // creates column for 'tag_id" with type integer.
        }).then(function(table){
            console.log('Created calendar table', table);
        });
    }
});

module.exports = db;<|MERGE_RESOLUTION|>--- conflicted
+++ resolved
@@ -50,13 +50,8 @@
         db.knex.schema.createTable('tags', function(tag){
             "use strict";
             tag.increments('id').primary(); // id
-<<<<<<< HEAD
-            tag.string('tag_name'); // creates column for "tag name" w/ type string. // pass in json object for each tag {text: 'name'}
-            tab.integer('cue_id'); // creates column for "cue_id" with type integer.
-=======
-            tag.string('tag_name'); // creates column for "tag name" w/ type string.
+            tag.string('tag_name'); // creates column for "tag name" w/ type string. pass in json object for each tag {text: 'name'}
             tag.integer('cue_id'); // creates column for "cue_id" with type integer.
->>>>>>> 56e1628f
         }).then(function(table){
             console.log('Created tags table', table);
         });
