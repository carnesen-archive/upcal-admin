{
  "name": "union-park",
  "description": "A web application for Union Park",
  "version": "0.0.1",
  "contributors": [
    {
      "name": "Chris Arnesen",
      "email": "chris.arnesen@gmail.com"
    },
    {
      "name": "John Crimmings",
      "email": "john.crimmings@gmail.com"
    },
    {
      "name": "Andrew Dourgarian",
      "email": "andrewdourgarian@yahoo.com"
    },
    {
      "name": "Ashley Steele",
      "email": "aasteele10@yahoo.com"
    }
  ],
  "scripts": {
    "lint:server": "eslint server",
    "lint:browser": "eslint public/js",
    "start": "node server/start.js",
    "start:debug": "DEBUG=* npm run start",
    "start:watch": "nodemon server/start.js",
    "test": "npm run lint:server; npm run test:server; npm run lint:browser; npm run test:browser",
    "test:browser": "echo 'Not yet implemented'",
    "test:server": "PORT=52345 LOG_LEVEL=error mocha --opts .mocha.opts",
    "test:server:watch": "npm run test:server -- --watch"
  },
  "dependencies": {
    "angular": "1.4.8",
<<<<<<< HEAD
    "angular-route": "^1.4.9",
    "angular-router": "0.0.2",
=======
    "angular-route": "1.4.9",
>>>>>>> 18f66bcc
    "body-parser": "1.13.2",
    "bookshelf": "0.9.1",
    "config": "1.19.0",
    "dotenv": "2.0.0",
    "express": "4.13.1",
    "jade": "1.11.0",
    "karma": "0.13.19",
    "knex": "0.9.0",
    "loglevel": "1.4.0",
    "morgan": "1.6.1",
    "passport": "0.3.2",
    "passport-google-oauth": "0.2.0",
    "pg": "4.4.3"
  },
  "devDependencies": {
    "chai": "3.4.1",
    "eslint": "1.9.0",
    "karma": "0.13.19",
    "mocha": "2.3.4",
    "nock": "5.2.1",
    "nodemon": "1.8.1",
    "supertest": "1.1.0"
  },
  "license": "MIT",
  "repository": {
    "type": "git",
    "url": "git+https://github.com/carnesen/union-park.git"
  },
  "bugs": {
    "url": "https://github.com/carnesen/union-park/issues"
  },
  "homepage": "https://github.com/carnesen/union-park#readme"
}<|MERGE_RESOLUTION|>--- conflicted
+++ resolved
@@ -33,12 +33,7 @@
   },
   "dependencies": {
     "angular": "1.4.8",
-<<<<<<< HEAD
-    "angular-route": "^1.4.9",
-    "angular-router": "0.0.2",
-=======
     "angular-route": "1.4.9",
->>>>>>> 18f66bcc
     "body-parser": "1.13.2",
     "bookshelf": "0.9.1",
     "config": "1.19.0",
