--- conflicted
+++ resolved
@@ -1,5 +1,5 @@
 body {
-  font-family: Montserrat;
+  font-family: helvetica;
 }
 
 main {
@@ -48,15 +48,15 @@
   padding: 5px 20px 20px 5px;
 }
 
-<<<<<<< HEAD
 .title {
   margin-left: 20px;
 }
 
 .addEventButton {
-  height:50px;
+  height: 50px;
   font-size: 150%;
-=======
+}
+
 /* UP logo */
 .logoheader {
   position: relative;
@@ -65,7 +65,6 @@
   width: 200px;
   height: 200px;
   padding: 10px 20px 10px 10px;
->>>>>>> bf0f0095
 }
 
 .title {
@@ -73,8 +72,6 @@
   margin-left: 40px;
   padding-top: 10px;
 }
-
-<<<<<<< HEAD
 
 .addFilterText {
   margin-left: 10px;
@@ -88,11 +85,11 @@
 
 tbody tr:hover {
   color: #337AB7;
-=======
+}
+
 /* Table */
 .tableContainer {
   margin: 0 75px;
->>>>>>> bf0f0095
 }
 
 .page.container-fluid {
@@ -127,25 +124,20 @@
   color: #FFFFFF;
 }
 
-<<<<<<< HEAD
-=======
 .deleteButton:hover {
   background-color: #337AB7;
   color: #FFFFFF;
 }
-
->>>>>>> bf0f0095
 
 /* Pagination */
 .listLengthSelector {
   margin: 0 auto;
 }
 
-<<<<<<< HEAD
 .tableContainer {
   margin: 0 75px;
 }
-=======
+
 /* Add Event, Filter Search */
 .addEventCol {
   width: 100%;
@@ -159,7 +151,6 @@
   padding-right: 100px;
 }
 
->>>>>>> bf0f0095
 
 /* Modal */
 .modal-title {
