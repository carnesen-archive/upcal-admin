
<div class="col-md-6">
  <div class="addEventCol">
<<<<<<< HEAD
    <!--<h3 class="addEventText">Add Event to UPcal</h3>-->
    <button class="btn btn-default addEventButton" ng-click="openEdit()">Insert New Event</button>
=======
  <button class="btn btn-default addEventButton" ng-click="openEdit()">Insert New Event</button>
    </div>
>>>>>>> bf0f0095
  </div>
</div>
<div class="col-md-6" id="addFilter">
  <div class="addFilterCol">
<<<<<<< HEAD
    <!--<h3 class="addFilterText">Filter by Event Tag</h3>-->
    <tags-input type="text" class="tagFilter" ng-model="searchByTags" placeholder="Search by Tag" on-tag-added="eventFilter()" on-tag-removed="eventFilter()">
=======
    <tags-input type="text" ng-model="searchByTags" placeholder="Search by Tag" on-tag-added="eventFilter()" on-tag-removed="eventFilter()">
>>>>>>> bf0f0095
      <span class="glyphicon glyphicon-search"></span>
      <auto-complete source="returnPossibleTags($query)"></auto-complete>
    </tags-input>
  </div>
</div>
<div class="tableContainer">
  <div class="listLengthSelector">
    <uib-pagination total-items="filteredEvents.length" ng-model="currentPage" items-per-page="itemsPerPage" ng-click="setPage()" max-size="maxSize" class="pagination-sm" boundary-links="true" num-pages="totalPages"></uib-pagination>
  </div>
  <table class="table table-striped">
    <thead>
      <tr>
        <th class="md-table-header">Name</th>
        <th class="md-table-header">Start Date</th>
        <th class="md-table-header">End Date</th>
        <th class="md-table-header">Tags</th>
        <th class="md-table-header">Edit Event</th>
        <th class="md-table-header">Remove Event</th>
      </tr>
    </thead>
    <tbody>
    <tr ng-repeat="event in filteredEvents | limitTo:itemsPerPage:startNumber">
      <td class="firstCol">{{event.summary}}</td>
      <td>{{event.startDate.toDateString()}}</td>
      <td>{{event.endDate.toDateString()}}</td>
      <td>
        <ul>
          <li ng-repeat="tag in event.tags">{{tag.text}}</li>
        </ul>
      </td>
      <td><button class="btn btn-default editButton" ng-click="openEdit(event,eventList.indexOf(event))">Edit</button></td>
      <td><button class="btn btn-default deleteButton" ng-click="deleteEvent(eventList.indexOf(event))">Remove</button></td>
    </tr>
    </tbody>
  </table>
  <div class="listLengthSelector">
    <uib-pagination total-items="filteredEvents.length" ng-model="currentPage" items-per-page="itemsPerPage" ng-click="setPage()" max-size="maxSize" class="pagination-md" boundary-links="true" num-pages="totalPages"></uib-pagination>
  </div>
</div>
<script type="text/ng-template" id="myModalContent.html">
  <div class="modal-header">
    <h3 class="modal-title">Create or Edit Event</h3>
  </div>
  <div class="modal-body">
    <form ng-submit="$parent.saveRow()">
      <lable for="summary">Summary</lable>
      <input type="text" name="summary" ng-model="currentEvent.summary">
      <lable for="startDate">Start Date</lable>
      <input type="date" name="startDate" ng-model="currentEvent.startDate">
      <lable for="endDate">End Date</lable>
      <input type="date" name="endDate" ng-model="currentEvent.endDate">
      <label for="description">Description</label>
      <input type="text" name="description" ng-model="currentEvent.description">
      <h4>Tags</h4>
      <tags-input type="text" ng-model="currentEvent.tags">
    </form>
  </div>
  <div class="modal-footer">
    <button class="btn btn-primary" type="button" ng-click="ok()">OK</button>
    <button class="btn btn-warning" type="button" ng-click="cancel()">Cancel</button>
  </div>
</script>
<|MERGE_RESOLUTION|>--- conflicted
+++ resolved
@@ -1,23 +1,14 @@
 
 <div class="col-md-6">
   <div class="addEventCol">
-<<<<<<< HEAD
     <!--<h3 class="addEventText">Add Event to UPcal</h3>-->
     <button class="btn btn-default addEventButton" ng-click="openEdit()">Insert New Event</button>
-=======
-  <button class="btn btn-default addEventButton" ng-click="openEdit()">Insert New Event</button>
-    </div>
->>>>>>> bf0f0095
   </div>
-</div>
+<</div>
 <div class="col-md-6" id="addFilter">
   <div class="addFilterCol">
-<<<<<<< HEAD
     <!--<h3 class="addFilterText">Filter by Event Tag</h3>-->
-    <tags-input type="text" class="tagFilter" ng-model="searchByTags" placeholder="Search by Tag" on-tag-added="eventFilter()" on-tag-removed="eventFilter()">
-=======
     <tags-input type="text" ng-model="searchByTags" placeholder="Search by Tag" on-tag-added="eventFilter()" on-tag-removed="eventFilter()">
->>>>>>> bf0f0095
       <span class="glyphicon glyphicon-search"></span>
       <auto-complete source="returnPossibleTags($query)"></auto-complete>
     </tags-input>
