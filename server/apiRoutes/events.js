'use strict';

var async = require('async');
var router = require('express').Router();

var GoogleDatastore = require('../clients/GoogleDatastore');
var GoogleCalendar = require('../clients/GoogleCalendar');

router.get('/events', function (req, res, next) {

  var calls = {
    calendarEvents: GoogleCalendar.listAllEvents, // calls this function and stores it as property of GoogleCalendar
    datastoreEvents: GoogleDatastore.listAllEvents // is the result of calling ret.CalendarEvents
  };

  async.parallel(calls, callback);

  function callback(err, ret) {

    if (err) {
      next(new Error(err));
    } else {
      // this function is called once per element in the calendarEvents array

      // For each calender event, find a matching datastore event if it exists, ret.datastore is an array
      var joinedEvents = ret.calendarEvents.map(function(calendarEvent) {

        // match function: returns true if there's a matching event, false otherwise
        function isMatch(datastoreEvent) {
          return datastoreEvent.calendarId === calendarEvent.calendarId
            && datastoreEvent.eventId === calendarEvent.eventId;
        }
        // matchedDataStoreEvents should only contain 0 or 1 dataStoreEvent items
        // if we don't find a match, then we need to add in the default tags
        var matchedDatastoreEvents = ret.datastoreEvents.filter(isMatch);

        // if there's not an event in the datastore that matches the calendar event
        if (matchedDatastoreEvents.length === 0) {
          // insert default tags into datastore
          GoogleDatastore.insertEvent(calendarEvent);
        } else {
          // if we did find a matching event, set tags to the default tags in the calendar
          // set tags field of calender event to those found in the datastore
          calendarEvent.tags = matchedDatastoreEvents[0].tags;
        }

        return calendarEvent;

      });

      res.send(joinedEvents);

    }
  }
<<<<<<< HEAD
  // runs asynchronous functions in parallel
  async.parallel(calls, callback);
=======
>>>>>>> b8e4d42e

});

router.delete('/events/:calendarId/:eventId', function (req, res, next) {
  res.sendStatus(200);
  //GoogleCalendar.deleteEvent(eventSpec, function (err) {
  //  if (err) {
  //    // creates a new Error object (error is constructor) and takes a single object and passes it to the next middleware
  //    // links to WebServer.js error handler
  //    next(new Error(err));
  //  } else {
  //    res.sendStatus(200);
  //  }
  //});
});

router.post('/events', function (req, res, next) {
  res.send({
    calendarId: Date.now(),
    eventId: Date.now()
  });
  //GoogleCalendar.insertEvent(eventSpec, function (err) {
  //  if (err) {
  //    next(new Error(err));
  //  } else {
  //    res.send(ret);
  //  }
  //});
});

router.put('/events/:calendarId/:eventId', function (req, res, next) {
  res.sendStatus(200);
  //GoogleCalendar.updateEvent(eventSpec, function (Err) {
  //  if (err) {
  //    next(new Error(err));
  //  } else {
  //    res.send(ret);
  //  }
  //});
});


module.exports = router;<|MERGE_RESOLUTION|>--- conflicted
+++ resolved
@@ -52,11 +52,6 @@
 
     }
   }
-<<<<<<< HEAD
-  // runs asynchronous functions in parallel
-  async.parallel(calls, callback);
-=======
->>>>>>> b8e4d42e
 
 });
 
