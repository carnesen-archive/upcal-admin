--- conflicted
+++ resolved
@@ -129,14 +129,8 @@
 }
 
 module.exports = {
-<<<<<<< HEAD
-  listEvents: listEvents
-};
 
-//
-=======
   listEvents: listEvents,
   listAllEvents: listAllEvents,
   addCalendars: addCalendars
-};
->>>>>>> 1a8e8de8
+};