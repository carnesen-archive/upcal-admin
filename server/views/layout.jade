doctype html
html(ng-app="unionPark")
  head
    title= title
    link(rel="stylesheet" href='/lib/ng-tags-input.min.css')
    link(rel='stylesheet' href='/lib/bootstrap/css/bootstrap.min.css')
    link(rel='stylesheet' href='/css/main.css')
    script(src='lib/angular.min.js')
    script(src='lib/angular-route.min.js')
    script(src='lib/angular-animate-min.js')
    script(src='lib/ng-tags-input.min.js')
    script(src='lib/ui-bootstrap-tpls.js')
    script(src='/scripts/appConfig.js')
    script(src='/scripts/factoriesServices/ccFactory.js')
    script(src='/scripts/factoriesServices/loginFactory.js')
    script(src='/scripts/controllers/ccTableCtrl.js')
    script(src='/scripts/controllers/editDataCtrl.js')
    script(src='/scripts/controllers/loginCtrl.js')
    script(src='/scripts/controllers/layoutCtrl.js')
    script(src='/scripts/controllers/modalCtrl.js')
    script(src='https://apis.google.com/js/platform.js', async='', defer='')
  body
    .page.container-fluid
<<<<<<< HEAD
      .row
        .header.navbar
          img.logoheader(src='/img/up_whitetrans.png' alt='unionpark logo' style='width:100px;height:100px;')
          h1.title= title
        .g-signin2(data-onsuccess="onSignIn")
      .row
        block content
=======
      .header.head
        img.logoheader(src='/img/unionparklogo.jpeg' alt='unionpark logo' style='width:200px;height:200px;')
        h1= title
    .page
      h1= title
      block content
>>>>>>> 27bf3a46
<|MERGE_RESOLUTION|>--- conflicted
+++ resolved
@@ -21,19 +21,10 @@
     script(src='https://apis.google.com/js/platform.js', async='', defer='')
   body
     .page.container-fluid
-<<<<<<< HEAD
       .row
         .header.navbar
           img.logoheader(src='/img/up_whitetrans.png' alt='unionpark logo' style='width:100px;height:100px;')
           h1.title= title
         .g-signin2(data-onsuccess="onSignIn")
       .row
-        block content
-=======
-      .header.head
-        img.logoheader(src='/img/unionparklogo.jpeg' alt='unionpark logo' style='width:200px;height:200px;')
-        h1= title
-    .page
-      h1= title
-      block content
->>>>>>> 27bf3a46
+        block content